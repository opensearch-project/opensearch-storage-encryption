--- conflicted
+++ resolved
@@ -135,16 +135,12 @@
      */
     @Override
     public Map<String, DirectoryFactory> getDirectoryFactories() {
-<<<<<<< HEAD
+        if (isDisabled()) {
+            log.debug("Crypto Directory Plugin is disabled. No directory factories will be registered.");
+            return Collections.emptyMap();
+        }
+        log.debug("Crypto Directory Plugin is enabled. Registering cryptofs directory factory.");
         return Collections.singletonMap(CryptoDirectoryFactory.STORE_TYPE, new CryptoDirectoryFactory());
-=======
-        if (isDisabled()) {
-            log.warn("Crypto Directory Plugin is disabled. No directory factories will be registered.");
-            return Collections.emptyMap();
-        }
-        log.info("Crypto Directory Plugin is enabled. Registering cryptofs directory factory.");
-        return Collections.singletonMap("cryptofs", new CryptoDirectoryFactory());
->>>>>>> 4ae3646d
     }
 
     /**
