--- conflicted
+++ resolved
@@ -56,13 +56,10 @@
     public List<Setting<?>> getSettings() {
         return Arrays
             .asList(
-                CryptoDirectoryFactory.INDEX_KMS_TYPE_SETTING,
+                CryptoDirectoryFactory.INDEX_KEY_TYPE_SETTING,
                 CryptoDirectoryFactory.INDEX_CRYPTO_PROVIDER_SETTING,
-<<<<<<< HEAD
-                CryptoDirectoryFactory.NODE_DATA_KEY_TTL_SECONDS_SETTING, CryptoDirectoryFactory.INDEX_KMS_ARN_SETTING
-=======
-                CryptoDirectoryFactory.NODE_DATA_KEY_TTL_SECONDS_SETTING, :equals(:equals(:equals()))CryptoDirectoryFactory.INDEX_KMS_ARN_SETTING
->>>>>>> 9ecf0c9d
+                CryptoDirectoryFactory.NODE_DATA_KEY_TTL_SECONDS_SETTING,
+                    CryptoDirectoryFactory.INDEX_KMS_ARN_SETTING, CryptoDirectoryFactory.INDEX_KMS_ENC_CTX_SETTING
             );
     }
 
