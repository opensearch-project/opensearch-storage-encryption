--- conflicted
+++ resolved
@@ -62,15 +62,13 @@
             .asList(
                 CryptoDirectoryFactory.INDEX_KEY_TYPE_SETTING,
                 CryptoDirectoryFactory.INDEX_CRYPTO_PROVIDER_SETTING,
-<<<<<<< HEAD
                 CryptoDirectoryFactory.NODE_DATA_KEY_TTL_SECONDS_SETTING,
-                    CryptoDirectoryFactory.INDEX_KMS_ARN_SETTING, CryptoDirectoryFactory.INDEX_KMS_ENC_CTX_SETTING
-=======
+                CryptoDirectoryFactory.INDEX_KMS_ARN_SETTING, 
+                CryptoDirectoryFactory.INDEX_KMS_ENC_CTX_SETTING,
                 CryptoDirectoryFactory.NODE_KEY_REFRESH_INTERVAL_SECS_SETTING,
                 PoolSizeCalculator.NODE_POOL_SIZE_PERCENTAGE_SETTING,
                 PoolSizeCalculator.NODE_POOL_TO_CACHE_RATIO_SETTING,
                 PoolSizeCalculator.NODE_WARMUP_PERCENTAGE_SETTING
->>>>>>> 3fbb268a
             );
     }
 
